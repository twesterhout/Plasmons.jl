--- conflicted
+++ resolved
@@ -9,17 +9,6 @@
     x, y, z = h5open("input_square_sheet_$(n)x$(n).h5", "r") do io
         read(io["x"]), read(io["y"]), read(io["z"])
     end
-<<<<<<< HEAD
-    matrix, ωs, qs = h5open("result_square_sheet_32x32.h5", "r") do io
-        εs = (read(d) for d in io["/ε"])
-        ωs = map(d -> real(read(attributes(d)["ħω"])), io["/ε"])
-        n = 32 + 1
-        qs = collect(0:(π / (n - 1)):π)
-        direction = (1.0, 0.0, 0.0)
-        # Each row corresponds to an ħω, each column -- to a q
-        matrix = dispersion(εs, map(q -> q .* direction, qs), x, y, z)
-        matrix, ωs, qs
-=======
     χ, ε, ωs, qs = h5open("result_square_sheet_$(n)x$(n).h5", "r") do io
         ωs = map(d->real(read(attributes(d)["ħω"])), io["/ε"])
         number_qs = n + 1
@@ -29,7 +18,6 @@
         χ = dispersion((read(d) for d in io["/χ"]), map(q-> q .* direction, qs), x, y, z)
         ε = dispersion((read(d) for d in io["/ε"]), map(q-> q .* direction, qs), x, y, z)
         χ, ε, ωs, qs
->>>>>>> 99f38df0
     end
     h5open("dispersion_square_sheet_$(n)x$(n).h5", "w") do io
         io["ε"] = ε
