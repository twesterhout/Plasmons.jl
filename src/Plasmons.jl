--- conflicted
+++ resolved
@@ -353,12 +353,6 @@
         @info "Calculating χ(ω = $ω) ..."
         name = string(i, pad = 4)
         t₀ = time_ns()
-<<<<<<< HEAD
-        χ = polarizability(convert(complex(ℝ), ω), E, ψ; mu = convert(ℝ, μ), kT = convert(ℝ, kT))
-        if typeof(χ) <: CuArray
-            synchronize()
-        end
-=======
         χ = Array(polarizability(
             convert(complex(ℝ), ω),
             E,
@@ -366,7 +360,6 @@
             mu = convert(ℝ, μ),
             kT = convert(ℝ, kT),
         ))
->>>>>>> 6942c795
         t₁ = time_ns()
         group_χ[name] = χ
         HDF5.attributes(group_χ[name])["ħω"] = ω
